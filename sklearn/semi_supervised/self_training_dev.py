import numpy as np
import matplotlib.pyplot as plt
from self_training import SelfTraining
from sklearn.utils import shuffle
from sklearn.neighbors import KNeighborsClassifier
from sklearn.datasets import load_iris, load_breast_cancer
from sklearn.model_selection import cross_val_score
from sklearn.model_selection import StratifiedKFold
from sklearn.metrics import accuracy_score, f1_score, roc_auc_score

est_score = []
st_score = []

<<<<<<< HEAD
for _ in range(1,100):
=======
for i in range(20,250):
    lim = i

>>>>>>> 70a2da6a
    X, y = load_breast_cancer(return_X_y=True)
    X, y_testreal = load_breast_cancer(return_X_y=True)
    X, y, y_testreal = shuffle(X,y, y_testreal, random_state=42)
    y[lim:] = -1
<<<<<<< HEAD
    
    def get_metrics_filter(estimator):
        skfolds = StratifiedKFold(n_splits=4, random_state=42)
        for train_index, test_index in skfolds.split(X,y):
            X_train = X[train_index]
            y_train = y[train_index]
            X_test = X[test_index]
            y_test = y[test_index]
            y_test_true = y_testreal[test_index]
            X_train_filtered = X_train[np.where(y_train != -1)]
            y_train_filtered = y_train[np.where(y_train != -1)]
            print(y_train_filtered)
    
            estimator.fit(X_train_filtered, y_train_filtered)
            y_pred = estimator.predict(X_test)
            print(accuracy_score(y_pred, y_test_true))
    
=======

>>>>>>> 70a2da6a
    est = KNeighborsClassifier()
    #get_metrics_filter(est)
    est.fit(X[:lim],y[:lim])
    pred = est.predict(X[lim:]).round()
<<<<<<< HEAD
    print('Supervised Accucary: %f' % accuracy_score(pred, y_testreal[lim:]))
    
    st = SelfTraining(est)
    st.fit(X, y)
    pred = st.predict(X[lim:]).round()
    print('Self Training Accucary: %f' % accuracy_score(pred, y_testreal[lim:]))
=======
    est_score.append(f1_score(pred, y_testreal[lim:]))
    #print('Supervised Accucary: %f' % accuracy_score(pred, y_testreal[lim:]))

    st = SelfTraining(est, u=15, k=20)
    st.fit(X, y)
    pred = st.predict(X[lim:]).round()
    st_score.append(f1_score(pred, y_testreal[lim:]))
    #print('Self Training Accucary: %f' % accuracy_score(pred, y_testreal[lim:]))

plt.figure(1)
plt.plot(est_score, label='Supervised')
plt.plot(st_score, label='Semisupervised')
plt.legend()
plt.show()
>>>>>>> 70a2da6a
<|MERGE_RESOLUTION|>--- conflicted
+++ resolved
@@ -11,19 +11,13 @@
 est_score = []
 st_score = []
 
-<<<<<<< HEAD
-for _ in range(1,100):
-=======
 for i in range(20,250):
     lim = i
 
->>>>>>> 70a2da6a
     X, y = load_breast_cancer(return_X_y=True)
     X, y_testreal = load_breast_cancer(return_X_y=True)
     X, y, y_testreal = shuffle(X,y, y_testreal, random_state=42)
     y[lim:] = -1
-<<<<<<< HEAD
-    
     def get_metrics_filter(estimator):
         skfolds = StratifiedKFold(n_splits=4, random_state=42)
         for train_index, test_index in skfolds.split(X,y):
@@ -40,21 +34,11 @@
             y_pred = estimator.predict(X_test)
             print(accuracy_score(y_pred, y_test_true))
     
-=======
 
->>>>>>> 70a2da6a
     est = KNeighborsClassifier()
     #get_metrics_filter(est)
     est.fit(X[:lim],y[:lim])
     pred = est.predict(X[lim:]).round()
-<<<<<<< HEAD
-    print('Supervised Accucary: %f' % accuracy_score(pred, y_testreal[lim:]))
-    
-    st = SelfTraining(est)
-    st.fit(X, y)
-    pred = st.predict(X[lim:]).round()
-    print('Self Training Accucary: %f' % accuracy_score(pred, y_testreal[lim:]))
-=======
     est_score.append(f1_score(pred, y_testreal[lim:]))
     #print('Supervised Accucary: %f' % accuracy_score(pred, y_testreal[lim:]))
 
@@ -69,4 +53,3 @@
 plt.plot(st_score, label='Semisupervised')
 plt.legend()
 plt.show()
->>>>>>> 70a2da6a
